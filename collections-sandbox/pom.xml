<?xml version="1.0" encoding="UTF-8"?>
<!--
  ~ Copyright 2013 Peter Lawrey
  ~
  ~ Licensed under the Apache License, Version 2.0 (the "License");
  ~ you may not use this file except in compliance with the License.
  ~ You may obtain a copy of the License at
  ~
  ~         http://www.apache.org/licenses/LICENSE-2.0
  ~
  ~ Unless required by applicable law or agreed to in writing, software
  ~ distributed under the License is distributed on an "AS IS" BASIS,
  ~ WITHOUT WARRANTIES OR CONDITIONS OF ANY KIND, either express or implied.
  ~ See the License for the specific language governing permissions and
  ~ limitations under the License.
  -->

<project xmlns:xsi="http://www.w3.org/2001/XMLSchema-instance"
         xmlns="http://maven.apache.org/POM/4.0.0"
         xsi:schemaLocation="http://maven.apache.org/POM/4.0.0 http://maven.apache.org/xsd/maven-4.0.0.xsd">

    <parent>
        <groupId>net.openhft</groupId>
        <artifactId>java-parent-pom</artifactId>
        <version>1.0.1</version>
        <relativePath/>
    </parent>

    <version>3.1.0-SNAPSHOT</version>
    <modelVersion>4.0.0</modelVersion>
    <name>OpenHFT/HugeCollections/collections-sandbox</name>
    <artifactId>collections-sandbox</artifactId>

    <dependencyManagement>
        <dependencies>
            <dependency>
                <groupId>net.openhft</groupId>
                <artifactId>third-party-bom</artifactId>
                <type>pom</type>
                <version>3.3.2-SNAPSHOT</version>
                <scope>import</scope>
            </dependency>
            <dependency>
                <groupId>net.openhft</groupId>
                <artifactId>lang</artifactId>
<<<<<<< HEAD
                <version>6.3.7-SNAPSHOT</version>
=======
                <version>6.4.0-SNAPSHOT</version>
>>>>>>> 672b9aec
            </dependency>
            <dependency>
                <groupId>net.openhft</groupId>
                <artifactId>chronicle</artifactId>
                <version>3.0.1</version>
            </dependency>
            <dependency>
                <groupId>net.openhft</groupId>
                <artifactId>collections</artifactId>
                <version>${project.version}</version>
            </dependency>
            <dependency>
                <groupId>net.openhft</groupId>
                <artifactId>affinity</artifactId>
                <version>2.0.6</version>
            </dependency>

        </dependencies>
    </dependencyManagement>

    <dependencies>
        <dependency>
            <groupId>net.openhft</groupId>
            <artifactId>affinity</artifactId>
        </dependency>
        <dependency>
            <groupId>net.openhft</groupId>
            <artifactId>collections</artifactId>
        </dependency>
        <dependency>
            <groupId>net.openhft</groupId>
            <artifactId>lang</artifactId>
        </dependency>

        <!-- modules for testing -->
        <dependency>
            <groupId>junit</groupId>
            <artifactId>junit</artifactId>
            <scope>test</scope>
        </dependency>
        <dependency>
            <groupId>org.mockito</groupId>
            <artifactId>mockito-core</artifactId>
            <scope>test</scope>
        </dependency>

    </dependencies>

    <scm>
        <url>scm:git:https://github.com/OpenHFT/Java-Lang.git</url>
    </scm>

</project><|MERGE_RESOLUTION|>--- conflicted
+++ resolved
@@ -43,11 +43,7 @@
             <dependency>
                 <groupId>net.openhft</groupId>
                 <artifactId>lang</artifactId>
-<<<<<<< HEAD
-                <version>6.3.7-SNAPSHOT</version>
-=======
                 <version>6.4.0-SNAPSHOT</version>
->>>>>>> 672b9aec
             </dependency>
             <dependency>
                 <groupId>net.openhft</groupId>
